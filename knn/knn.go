package knn

import (
	"fmt"
<<<<<<< HEAD
	"math"

	base "github.com/sjwhitworth/golearn/base"
	util "github.com/sjwhitworth/golearn/utilities"

	mat "github.com/skelterjohn/go.matrix"
=======
	mat "github.com/skelterjohn/go.matrix"
	base "golearn/base"
	util "golearn/utilities"
	"math"
>>>>>>> b4cc1e85
)

//A KNN Classifier. Consists of a data matrix, associated labels in the same order as the matrix, and a name.
type KNNClassifier struct {
	base.BaseClassifier
}

//Mints a new classifier.
func (KNN *KNNClassifier) New(name string, labels []string, numbers []float64, x int, y int) {
<<<<<<< HEAD

	//Write in some error handling here
	// if x != len(KNN.Labels) {
	// 	return errors.New("KNN: There must be a label for each row")
	// }
=======
>>>>>>> b4cc1e85

	KNN.Data = *mat.MakeDenseMatrix(numbers, x, y)
	KNN.Name = name
	KNN.Labels = labels
}

//Computes the Euclidean distance between two vectors.
func (KNN *KNNClassifier) ComputeDistance(vector *mat.DenseMatrix, testrow *mat.DenseMatrix) float64 {
	var sum float64

	difference, err := testrow.MinusDense(vector)
	flat := difference.Array()

	if err != nil {
		fmt.Println(err)
	}

	for _, i := range flat {
		squared := math.Pow(i, 2)
		sum += squared
	}

	eucdistance := math.Sqrt(sum)
	return eucdistance
}

//Returns a classification for the vector, based on a vector input, using the KNN algorithm.
func (KNN *KNNClassifier) Predict(vector *mat.DenseMatrix, K int) (string, []int) {

	rows := KNN.Data.Rows()
	rownumbers := make(map[int]float64)
	labels := make([]string, 0)
	maxmap := make(map[string]int)

	for i := 0; i < rows; i++ {
		row := KNN.Data.GetRowVector(i)
		eucdistance := KNN.ComputeDistance(row, vector)
		rownumbers[i] = eucdistance
	}

	sorted := util.SortIntMap(rownumbers)
	values := sorted[:K]

	for _, elem := range values {
		labels = append(labels, KNN.Labels[elem])

		if _, ok := maxmap[KNN.Labels[elem]]; ok {
			maxmap[KNN.Labels[elem]] += 1
		} else {
			maxmap[KNN.Labels[elem]] = 1
		}
	}

	sortedlabels := util.SortStringMap(maxmap)
	label := sortedlabels[0]

	return label, values
}<|MERGE_RESOLUTION|>--- conflicted
+++ resolved
@@ -2,19 +2,10 @@
 
 import (
 	"fmt"
-<<<<<<< HEAD
-	"math"
-
-	base "github.com/sjwhitworth/golearn/base"
-	util "github.com/sjwhitworth/golearn/utilities"
-
-	mat "github.com/skelterjohn/go.matrix"
-=======
 	mat "github.com/skelterjohn/go.matrix"
 	base "golearn/base"
 	util "golearn/utilities"
 	"math"
->>>>>>> b4cc1e85
 )
 
 //A KNN Classifier. Consists of a data matrix, associated labels in the same order as the matrix, and a name.
@@ -24,14 +15,6 @@
 
 //Mints a new classifier.
 func (KNN *KNNClassifier) New(name string, labels []string, numbers []float64, x int, y int) {
-<<<<<<< HEAD
-
-	//Write in some error handling here
-	// if x != len(KNN.Labels) {
-	// 	return errors.New("KNN: There must be a label for each row")
-	// }
-=======
->>>>>>> b4cc1e85
 
 	KNN.Data = *mat.MakeDenseMatrix(numbers, x, y)
 	KNN.Name = name
